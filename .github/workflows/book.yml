# Originally copied from https://github.com/leptos-rs/book/blob/f6683d42f2a9f67230cfdf9fb94e094f1c8bfca4/.github/workflows/publish_mdbook.yml#L1

name: Book

on:
  push:
    branches: [main]
  pull_request:
    branches: [main]

  # Allows you to run this workflow manually from the Actions tab
  workflow_dispatch:

# Sets permissions of the GITHUB_TOKEN to allow deployment to GitHub Pages
permissions:
  contents: read
  pages: write
  id-token: write

# https://stackoverflow.com/a/72408109
concurrency:
  group: ${{ github.workflow }}-${{ github.event.pull_request.number || github.ref }}
  cancel-in-progress: true

env:
  MDBOOK_VERSION: 0.4.40

jobs:
  test-book:
    runs-on: ubuntu-latest
    steps:
      - uses: actions/checkout@v4
      - uses: rui314/setup-mold@v1
      - uses: Swatinem/rust-cache@v2
      - uses: taiki-e/install-action@mdbook
      - uses: taiki-e/install-action@just
<<<<<<< HEAD
=======
      # protoc is needed to build examples that have grpc enabled
      - uses: taiki-e/install-action@protoc
      - name: Update rust
        run: |
          cargo --version
          rustup update
>>>>>>> ba0624a1

      - name: Test mdbook
        run: just test-book

      - name: Test mdbook examples
        run: just test-book-examples<|MERGE_RESOLUTION|>--- conflicted
+++ resolved
@@ -34,15 +34,8 @@
       - uses: Swatinem/rust-cache@v2
       - uses: taiki-e/install-action@mdbook
       - uses: taiki-e/install-action@just
-<<<<<<< HEAD
-=======
       # protoc is needed to build examples that have grpc enabled
       - uses: taiki-e/install-action@protoc
-      - name: Update rust
-        run: |
-          cargo --version
-          rustup update
->>>>>>> ba0624a1
 
       - name: Test mdbook
         run: just test-book
